--- conflicted
+++ resolved
@@ -46,11 +46,8 @@
         "wheel>=0.24.0",
     ],
     extras_require={
-<<<<<<< HEAD
         'dist': ['distro>=0.6.0'],
-=======
         'venv': ['virtualenv>=12.1'],
->>>>>>> 4ba07f89
     },
     classifiers=[
         'Programming Language :: Python',
